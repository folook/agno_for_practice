--- conflicted
+++ resolved
@@ -3,11 +3,7 @@
 from pathlib import Path
 from typing import List, Optional
 
-<<<<<<< HEAD
 from pydantic import Field, ValidationInfo, field_validator
-=======
-from pydantic import ValidationInfo, field_validator
->>>>>>> 4e90378a
 from pydantic_settings import BaseSettings, SettingsConfigDict
 
 from agno.api.schemas.workspace import WorkspaceSchema
@@ -16,27 +12,18 @@
 class WorkspaceSettings(BaseSettings):
     """Workspace settings that can be used by any resource in the workspace."""
 
-    # Workspace name
+    # Workspace name: only used for naming cloud resources
     ws_name: str
     # Path to the workspace root
     ws_root: Path
     # Workspace git repo url
     ws_repo: Optional[str] = None
-
-    # -*- Workspace Environments
-    dev_env: str = "dev"
-    dev_key: Optional[str] = None
-    stg_env: str = "stg"
-    stg_key: Optional[str] = None
-    prd_env: str = "prd"
-    prd_key: Optional[str] = None
-
-    # default env for `agno ws` commands
+    # default env for agno ws commands
     default_env: Optional[str] = "dev"
-    # default infra for `agno ws` commands
+    # default infra for agno ws commands
     default_infra: Optional[str] = None
 
-    # -*- Image Settings
+    # Image Settings
     # Repository for images
     image_repo: str = "agnohq"
     # 'Name:tag' for the image
@@ -50,7 +37,6 @@
     # Force pull images in FROM
     force_pull_images: bool = False
 
-<<<<<<< HEAD
     # Development Settings
     dev_env: str = "dev"
     dev_key: Optional[str] = None
@@ -64,9 +50,6 @@
     prd_key: Optional[str] = None
 
     # ag cli settings
-=======
-    # -*- `ag` cli settings
->>>>>>> 4e90378a
     # Set to True if Agno should continue creating
     # resources after a resource creation has failed
     continue_on_create_failure: bool = False
@@ -78,12 +61,11 @@
     # resources after a resource patch has failed
     continue_on_patch_failure: bool = False
 
-    # -*- AWS settings
+    # AWS settings
     # Region for AWS resources
     aws_region: Optional[str] = None
     # Profile for AWS resources
     aws_profile: Optional[str] = None
-<<<<<<< HEAD
     # AWS Subnet Ids
     aws_subnet_ids: List[str] = Field(default_factory=list)
     # Public subnets. 1 in each AZ.
@@ -98,18 +80,8 @@
     aws_az5: Optional[str] = None
     # Security Group Ids
     aws_security_group_ids: List[str] = Field(default_factory=list)
-=======
-    # Availability Zones for AWS resources
-    aws_az1: Optional[str] = None
-    aws_az2: Optional[str] = None
-    aws_az3: Optional[str] = None
-    # Subnets for AWS resources
-    aws_subnet_ids: Optional[List[str]] = None
-    # Security Groups for AWS resources
-    aws_security_group_ids: Optional[List[str]] = None
->>>>>>> 4e90378a
 
-    # -*- Other Settings
+    # Other Settings
     # Use cached resource if available, i.e. skip resource creation if the resource already exists
     use_cache: bool = True
     # WorkspaceSchema provided by the api
@@ -124,17 +96,13 @@
 
         ws_name = info.data.get("ws_name")
         if ws_name is None:
-            raise ValueError("ws_name invalid")
+            raise ValueError("ws_name is None: Please set a valid value")
 
         dev_env = info.data.get("dev_env")
         if dev_env is None:
-            raise ValueError("dev_env invalid")
+            raise ValueError("dev_env is None: Please set a valid value")
 
-<<<<<<< HEAD
         return f"{dev_env}-{ws_name}"
-=======
-        return f"{ws_name}-{dev_env}"
->>>>>>> 4e90378a
 
     @field_validator("stg_key", mode="before")
     def set_stg_key(cls, stg_key, info: ValidationInfo):
@@ -143,17 +111,13 @@
 
         ws_name = info.data.get("ws_name")
         if ws_name is None:
-            raise ValueError("ws_name invalid")
+            raise ValueError("ws_name is None: Please set a valid value")
 
         stg_env = info.data.get("stg_env")
         if stg_env is None:
-            raise ValueError("stg_env invalid")
+            raise ValueError("stg_env is None: Please set a valid value")
 
-<<<<<<< HEAD
         return f"{stg_env}-{ws_name}"
-=======
-        return f"{ws_name}-{stg_env}"
->>>>>>> 4e90378a
 
     @field_validator("prd_key", mode="before")
     def set_prd_key(cls, prd_key, info: ValidationInfo):
@@ -162,13 +126,12 @@
 
         ws_name = info.data.get("ws_name")
         if ws_name is None:
-            raise ValueError("ws_name invalid")
+            raise ValueError("ws_name is None: Please set a valid value")
 
         prd_env = info.data.get("prd_env")
         if prd_env is None:
-            raise ValueError("prd_env invalid")
+            raise ValueError("prd_env is None: Please set a valid value")
 
-<<<<<<< HEAD
         return f"{prd_env}-{ws_name}"
 
     @field_validator("aws_subnet_ids", mode="before")
@@ -179,7 +142,4 @@
         aws_public_subnets = info.data.get("aws_public_subnets", [])
         aws_private_subnets = info.data.get("aws_private_subnets", [])
 
-        return aws_public_subnets + aws_private_subnets
-=======
-        return f"{ws_name}-{prd_env}"
->>>>>>> 4e90378a
+        return aws_public_subnets + aws_private_subnets